--- conflicted
+++ resolved
@@ -235,11 +235,7 @@
 
 class CausalDAGDataset(CausalDAG):
 
-<<<<<<< HEAD
-    def __init__(self, adj_matrix, data_obs, data_int, int_vars=None, latents=None):
-=======
     def __init__(self, adj_matrix, data_obs, data_int, latents=None, exclude_inters=None):
->>>>>>> 7a20bb5b
         """
         A CausalDAG but with existing pre-sampled data and unknown conditional distributions.
         """
@@ -255,19 +251,13 @@
             new_dist = lambda i : ContinuousProbDist()
         else:
             new_dist = lambda i : None
-            
+
         variables = [CausalVariable(r"$X_{%i}$" % (i+1), new_dist(i)) for i in range(adj_matrix.shape[0])]
         super().__init__(variables=variables, adj_matrix=adj_matrix, latents=latents)
-<<<<<<< HEAD
-        self.data_obs = data_obs  # Observational dataset, shape [num_samples, num_vars]
-        self.data_int = data_int  # Interventional dataset, shape [num_vars, num_samples, num_vars]. First dim is the intervened variable.
-        self.int_variables = int_vars
-=======
         self.data_obs = data_obs[:,self.sorted_idxs]  # Observational dataset, shape [num_samples, num_vars]
         self.data_int = data_int[self.sorted_idxs][...,self.sorted_idxs]  # Interventional dataset, shape [num_vars, num_samples, num_vars]. First dim is the intervened variable.
         self.is_categorical = (self.data_obs.dtype == np.int32)
         self.exclude_inters = exclude_inters
->>>>>>> 7a20bb5b
 
     def sample(self, *args, **kwargs):
         raise Exception('You cannot generate new examples from a Causal-DAG dataset. '
