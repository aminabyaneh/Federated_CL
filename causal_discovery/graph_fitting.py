import torch
import torch.nn.functional as F
import numpy as np
import math
import random
import sys
sys.path.append("../")

from causal_graphs.variable_distributions import _random_categ
from causal_discovery.datasets import InterventionalDataset


class GraphFitting(object):

    def __init__(self, model, graph, num_batches, num_graphs, theta_only_num_graphs, batch_size, lambda_sparse, sample_size_inters, max_graph_stacking=200, exclude_inters=None):
        """
        Creates a DistributionFitting object that summarizes all functionalities
        for performing the graph fitting stage of ENCO.

        Parameters
        ----------
        model : MultivarMLP
                PyTorch module of the neural networks that model the conditional
                distributions.
        graph : CausalDAG
                Causal graph on which we want to perform causal structure learning.
        num_batches : int
                      Number of batches to use per MC sample in the graph fitting stage.
                      Usually 1, only higher needed if GPU is running out of memory for
                      common batch sizes.
        num_graphs : int
                     Number of graph samples to use for estimating the gradients in the
                     graph fitting stage. Usually in the range 20-100.
        theta_only_num_graphs : int
                                Number of graph samples to use in the graph fitting stage if
                                gamma is frozen. Needs to be an even number, and usually 2 or 4.
        batch_size : int
                     Size of the batches to use in the gradient estimators.
        lambda_sparse : float
                        Sparsity regularizer value to use in the graph fitting stage.
        sample_size_inters: Number of samples to use per intervention. If an exported graph is
                            given as input and sample_size_inters is smaller than the exported
                            interventional dataset, the first sample_size_inters samples will be taken.
        max_graph_stacking : int
                             Number of graphs that can maximally evaluated in parallel on the device.
                             If you run out of GPU memory, try to lower this number. It will then
                             evaluate the graph sequentially, which can be slightly slower but uses
                             less memory.
        exclude_inters : list
                         A list of variable indices that should be excluded from sampling interventions
                         from. This should be used to apply ENCO on intervention sets on a subset of 
                         the variable set. If None, an empty list will be assumed, i.e., interventions
                         on all variables will be used.
        """
        self.model = model
        self.graph = graph
        self.num_batches = num_batches
        self.num_graphs = num_graphs
        self.sample_size_inters = sample_size_inters
        self.batch_size = batch_size
        self.lambda_sparse = lambda_sparse
        self.max_graph_stacking = max_graph_stacking
        self.theta_only_num_graphs = theta_only_num_graphs
        self.inter_vars = []
        self.exclude_inters = exclude_inters if exclude_inters is not None else list()
        self.theta_grad_mask = torch.zeros(self.graph.num_vars, self.graph.num_vars)
        for v in self.exclude_inters:
            self.theta_grad_mask[v, self.exclude_inters] = 1.0
        self.dataset = InterventionalDataset(self.graph,
                                             dataset_size=self.sample_size_inters,
                                             batch_size=self.batch_size)
        if len(self.exclude_inters) > 0:
            print(f'Excluding interventions on the following {len(self.exclude_inters)}'
                  f' out of {graph.num_vars} variables: '
                  f'{", ".join([str(i) for i in sorted(self.exclude_inters)])}')

    def perform_update_step(self, gamma, theta, var_idx=-1, only_theta=False):
        """
        Performs a full update step of the graph fitting stage. We first sample a batch of graphs,
        evaluate them on a interventional data batch, and estimate the gradients for gamma and theta
        based on the log-likelihoods.

        Parameters
        ----------
        gamma : nn.Parameter
                Parameter tensor representing the gamma parameters in ENCO.
        theta : nn.Parameter
                Parameter tensor representing the theta parameters in ENCO.
        var_idx : int
                  Variable on which should be intervened to obtain the update. If none is given, i.e.,
                  a negative value, the variable will be randomly selected.
        only_theta : bool
                     If True, gamma is frozen and the gradients are only estimated for theta. See
                     Appendix D.2 in the paper for details on the gamma freezing stage.
        """
        # Obtain log-likelihood estimates for randomly sampled graph structures
        if not only_theta:
            MC_samp = self.get_MC_samples(gamma, theta, num_batches=self.num_batches, num_graphs=self.num_graphs,
                                          batch_size=self.batch_size, var_idx=var_idx, mirror_graphs=False)
        else:
            MC_samp = self.get_MC_samples(gamma, theta, num_batches=self.num_batches, num_graphs=self.theta_only_num_graphs,
                                          batch_size=self.batch_size, var_idx=var_idx, mirror_graphs=True)
        adj_matrices, log_likelihoods, var_idx = MC_samp

        # Determine gradients for gamma and theta
        gamma_grads, theta_grads, theta_mask = self.gradient_estimator(
            adj_matrices, log_likelihoods, gamma, theta, var_idx)
        gamma.grad = gamma_grads
        theta.grad = theta_grads

        return theta_mask, var_idx

    @torch.no_grad()
    def get_MC_samples(self, gamma, theta, num_batches, num_graphs, batch_size,
                       var_idx=-1, mirror_graphs=False):
        """
        Samples and evaluates a batch of graph structures on a batch of interventional data.

        Parameters
        ----------
        gamma : nn.Parameter
                Parameter tensor representing the gamma parameters in ENCO.
        theta : nn.Parameter
                Parameter tensor representing the theta parameters in ENCO.
        num_batches : int
                      Number of batches to use per MC sample.
        num_graphs : int
                     Number of graph structures to sample.
        batch_size : int
                     Size of interventional data batches.
        var_idx : int
                  Variable on which should be intervened to obtain the update. If none is given, i.e.,
                  a negative value, the variable will be randomly selected.
        mirror_graphs : bool
                        This variable should be true if only theta is optimized. In this case, the first
                        half of the graph structure samples is identical to the second half, except that
                        the values of the outgoing edges of the intervened variable are flipped. This
                        allows for more efficient, low-variance gradient estimators. See details in
                        the paper.
        """
        if mirror_graphs:
            assert num_graphs % 2 == 0, "Number of graphs must be divisible by two for mirroring"
        device = self.get_device()

        # Sample data batch
        if hasattr(self, "dataset"):
            # Pre-sampled data
            var_idx = self.sample_next_var_idx()
            int_sample = torch.cat([self.dataset.get_batch(var_idx) for _ in range(num_batches)], dim=0).to(device)
            batch_size = int_sample.shape[0] // num_batches
        else:
            # If no dataset exists, data is newly sampled from the graph
            intervention_dict, var_idx = self.sample_intervention(self.graph,
                                                                  dataset_size=num_batches*batch_size,
                                                                  var_idx=var_idx)
            int_sample = self.graph.sample(interventions=intervention_dict,
                                           batch_size=num_batches*batch_size,
                                           as_array=True)
<<<<<<< HEAD

            int_sample = torch.from_numpy(int_sample).long().to(device)
=======
            int_sample = torch.from_numpy(int_sample).to(device)
>>>>>>> 7a20bb5b

        # Split number of graph samples acorss multiple iterations if not all can fit into memory
        num_graphs_list = [min(self.max_graph_stacking, num_graphs-i*self.max_graph_stacking)
                           for i in range(math.ceil(num_graphs * 1.0 / self.max_graph_stacking))]
        num_graphs_list = [(num_graphs_list[i], sum(num_graphs_list[:i])) for i in range(len(num_graphs_list))]
        # Tensors needed for sampling
        edge_prob = (torch.sigmoid(gamma) * torch.sigmoid(theta)).detach()
        edge_prob_batch = edge_prob[None].expand(num_graphs, -1, -1)

        # Inner function for sampling a batch of random adjacency matrices from current belief probabilities
        def sample_adj_matrix():
            sample_matrix = torch.bernoulli(edge_prob_batch)
            sample_matrix = sample_matrix * (1 - torch.eye(sample_matrix.shape[-1], device=sample_matrix.device)[None])
            if mirror_graphs:  # First and second half of tensors are identical, except the intervened variable
                sample_matrix[num_graphs//2:] = sample_matrix[:num_graphs//2]
                sample_matrix[num_graphs//2:, var_idx] = 1 - sample_matrix[num_graphs//2:, var_idx]
                sample_matrix[:, var_idx, var_idx] = 0.
            return sample_matrix

        # Evaluate log-likelihoods under sampled adjacency matrix and data
        adj_matrices = []
        log_likelihoods = []
        for n_idx in range(num_batches):
            batch = int_sample[n_idx*batch_size:(n_idx+1)*batch_size]
            if n_idx == 0:
                adj_matrix = sample_adj_matrix()
                adj_matrices.append(adj_matrix)

            for c_idx, (graph_count, start_idx) in enumerate(num_graphs_list):
                adj_matrix_expanded = adj_matrix[start_idx:start_idx+graph_count,
                                                 None].expand(-1, batch_size, -1, -1).flatten(0, 1)
                batch_exp = batch[None, :].expand(graph_count, -1, -1).flatten(0, 1)
                nll = self.evaluate_likelihoods(batch_exp, adj_matrix_expanded, var_idx)
                nll = nll.reshape(graph_count, batch_size, -1)

                if n_idx == 0:
                    log_likelihoods.append(nll.mean(dim=1))
                else:
                    log_likelihoods[c_idx] += nll.mean(dim=1)

        # Combine all data
        adj_matrices = torch.cat(adj_matrices, dim=0)
        log_likelihoods = torch.cat(log_likelihoods, dim=0) / num_batches

        return adj_matrices, log_likelihoods, var_idx

    @torch.no_grad()
    def gradient_estimator(self, adj_matrices, log_likelihoods, gamma, theta, var_idx):
        """
        Returns the estimated gradients for gamma and theta. It uses the low-variance gradient estimators
        proposed in Section 3.3 of the paper.

        Parameters
        ----------
        adj_matrices : torch.FloatTensor, shape [batch_size, num_vars, num_vars]
                       The adjacency matrices on which the interventional data has been evaluated on.
        log_likelihoods : torch.FloatTensor, shape [batch_size, num_vars]
                          The average log-likelihood under the adjacency matrices for all variables
                          in the graph.
        gamma : nn.Parameter
                Parameter tensor representing the gamma parameters in ENCO.
        theta : nn.Parameter
                Parameter tensor representing the theta parameters in ENCO.
        var_idx : int
                  Variable on which the intervention was performed.
        """
        batch_size = adj_matrices.shape[0]
        log_likelihoods = log_likelihoods.unsqueeze(dim=1)

        orient_probs = torch.sigmoid(theta)
        edge_probs = torch.sigmoid(gamma)

        # Gradient calculation
        num_pos = adj_matrices.sum(dim=0)
        num_neg = batch_size - num_pos
        mask = ((num_pos > 0) * (num_neg > 0)).float()
        pos_grads = (log_likelihoods * adj_matrices).sum(dim=0) / num_pos.clamp_(min=1e-5)
        neg_grads = (log_likelihoods * (1 - adj_matrices)).sum(dim=0) / num_neg.clamp_(min=1e-5)
        gamma_grads = mask * edge_probs * (1 - edge_probs) * orient_probs * (pos_grads - neg_grads + self.lambda_sparse)
        theta_grads = mask * orient_probs * (1 - orient_probs) * edge_probs * (pos_grads - neg_grads)

        # Masking gamma for incoming edges to intervened variable
        gamma_grads[:, var_idx] = 0.
        gamma_grads[torch.arange(gamma_grads.shape[0]), torch.arange(gamma_grads.shape[1])] = 0.

        # Masking all theta's except the ones with a intervened variable
        theta_zero_mask = self.theta_grad_mask.clone().to(theta_grads.device)
        theta_zero_mask[var_idx] = 1.
        theta_grads *= theta_zero_mask
        theta_grads -= theta_grads.transpose(0, 1)  # theta_ij = -theta_ji

        # Creating a mask which theta's are actually updated for the optimizer
        # 0.1 multiplier reduces learning rate for variables without interventions
        theta_mask = 0.1 * self.theta_grad_mask.clone().to(theta_grads.device)
        theta_mask[var_idx] = 1.
        theta_mask[:, var_idx] = 1.
        theta_mask[var_idx, var_idx] = 0.

        return gamma_grads, theta_grads, theta_mask

    def sample_next_var_idx(self):
        """
        Returns next variable to intervene on. We iterate through the variables
        in a shuffled order, like a standard dataset.
        """
        if len(self.inter_vars) == 0:  # If an epoch finished, reshuffle variables
            self.inter_vars = [i for i in range(len(self.graph.variables)) if i not in self.exclude_inters]
            random.shuffle(self.inter_vars)
        var_idx = self.inter_vars.pop()

        if self.graph.int_variables is not None:
            while var_idx not in self.graph.int_variables:
                if len(self.inter_vars) == 0:
                    self.inter_vars = [i for i in range(len(self.graph.variables))]
                    random.shuffle(self.inter_vars)

                var_idx = self.inter_vars.pop()

        return var_idx

    def sample_intervention(self, graph, dataset_size, var_idx=-1):
        """
        Returns a new data batch for an intervened variable.
        """
        # Select variable to intervene on
        if var_idx < 0:
            var_idx = self.sample_next_var_idx()
        var = graph.variables[var_idx]
        # Soft, perfect intervention => replace p(X_n) by random categorical
        # Scale is set to 0.0, which represents a uniform distribution.
        int_dist = _random_categ(size=(var.prob_dist.num_categs,), scale=0.0, axis=-1)
        # Sample from interventional distribution
        value = np.random.multinomial(n=1, pvals=int_dist, size=(dataset_size,))
        value = np.argmax(value, axis=-1)  # One-hot to index
        intervention_dict = {var.name: value}

        return intervention_dict, var_idx

    @torch.no_grad()
    def evaluate_likelihoods(self, int_sample, adj_matrix, var_idx):
        """
        Evaluates the negative log-likelihood of the interventional data batch (int_sample)
        on the given graph structures (adj_matrix) and the intervened variable (var_idx).
        """
        self.model.eval()
        device = self.get_device()
        int_sample = int_sample.to(device)
        adj_matrix = adj_matrix.to(device)
        # Transpose for mask because adj[i,j] means that i->j
        mask_adj_matrix = adj_matrix.transpose(1, 2)
        preds = self.model(int_sample, mask=mask_adj_matrix)

        # Evaluate negative log-likelihood of predictions
        if int_sample.dtype == torch.long:
            preds = preds.flatten(0, 1)
            labels = int_sample.clone()
            labels[:, var_idx] = -1  # Perfect interventions => no predictions of the intervened variable
            labels = labels.reshape(-1)
            nll = F.cross_entropy(preds, labels, reduction='none', ignore_index=-1)
            nll = nll.reshape(*int_sample.shape)
        else:
            nll = preds

        self.model.train()
        return nll

    def get_device(self):
        return self.model.device<|MERGE_RESOLUTION|>--- conflicted
+++ resolved
@@ -48,7 +48,7 @@
                              less memory.
         exclude_inters : list
                          A list of variable indices that should be excluded from sampling interventions
-                         from. This should be used to apply ENCO on intervention sets on a subset of 
+                         from. This should be used to apply ENCO on intervention sets on a subset of
                          the variable set. If None, an empty list will be assumed, i.e., interventions
                          on all variables will be used.
         """
@@ -156,12 +156,7 @@
             int_sample = self.graph.sample(interventions=intervention_dict,
                                            batch_size=num_batches*batch_size,
                                            as_array=True)
-<<<<<<< HEAD
-
-            int_sample = torch.from_numpy(int_sample).long().to(device)
-=======
             int_sample = torch.from_numpy(int_sample).to(device)
->>>>>>> 7a20bb5b
 
         # Split number of graph samples acorss multiple iterations if not all can fit into memory
         num_graphs_list = [min(self.max_graph_stacking, num_graphs-i*self.max_graph_stacking)
@@ -271,15 +266,6 @@
             self.inter_vars = [i for i in range(len(self.graph.variables)) if i not in self.exclude_inters]
             random.shuffle(self.inter_vars)
         var_idx = self.inter_vars.pop()
-
-        if self.graph.int_variables is not None:
-            while var_idx not in self.graph.int_variables:
-                if len(self.inter_vars) == 0:
-                    self.inter_vars = [i for i in range(len(self.graph.variables))]
-                    random.shuffle(self.inter_vars)
-
-                var_idx = self.inter_vars.pop()
-
         return var_idx
 
     def sample_intervention(self, graph, dataset_size, var_idx=-1):
