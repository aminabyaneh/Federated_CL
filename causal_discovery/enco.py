--- conflicted
+++ resolved
@@ -113,31 +113,18 @@
                             interventional dataset, the first sample_size_inters samples will be taken.
         exclude_inters : list
                          A list of variable indices that should be excluded from sampling interventions
-                         from. This should be used to apply ENCO on intervention sets on a subset of 
+                         from. This should be used to apply ENCO on intervention sets on a subset of
                          the variable set. If None, an empty list will be assumed, i.e., interventions
                          on all variables will be used.
         """
         self.graph = graph
         self.num_vars = graph.num_vars
-<<<<<<< HEAD
-        num_categs = max([v.prob_dist.num_categs for v in graph.variables])
-
-=======
->>>>>>> 7a20bb5b
         # Create observational dataset
         obs_dataset = ObservationalCategoricalData(graph, dataset_size=sample_size_obs)
         obs_data_loader = data.DataLoader(obs_dataset, batch_size=batch_size,
                                           shuffle=True, drop_last=True)
 
         # Create neural networks for fitting the conditional distributions
-<<<<<<< HEAD
-        model = create_model(num_vars=self.num_vars,
-                             num_categs=num_categs,
-                             hidden_dims=hidden_dims)
-        print("Distribution fitting model:\n" + str(model))
-        model_optimizer = torch.optim.Adam(model.parameters(), lr=lr_model, betas=betas_model)
-
-=======
         if graph.is_categorical:
             num_categs = max([v.prob_dist.num_categs for v in graph.variables])
             model = create_model(num_vars=self.num_vars,
@@ -151,7 +138,6 @@
                                            lr=lr_model,
                                            betas=betas_model,
                                            weight_decay=weight_decay)
->>>>>>> 7a20bb5b
         # Initialize graph parameters
         self.init_graph_params(self.num_vars, lr_gamma, betas_gamma, lr_theta, betas_theta, prior_gamma,
                                prior_theta)
@@ -182,16 +168,12 @@
         self.iter_time = -1
         self.dist_fit_time = -1
 
-<<<<<<< HEAD
-    def init_graph_params(self, num_vars, lr_gamma, betas_gamma, lr_theta, betas_theta,
-                          prior_gamma, prior_theta):
-=======
         # Some debugging info for user
         print(f'Distribution fitting model:\n{str(model)}')
         print(f'Dataset size:\n- Observational: {len(obs_dataset)}\n- Interventional: {sample_size_inters}')
 
-    def init_graph_params(self, num_vars, lr_gamma, betas_gamma, lr_theta, betas_theta):
->>>>>>> 7a20bb5b
+    def init_graph_params(self, num_vars, lr_gamma, betas_gamma, lr_theta, betas_theta,
+                          prior_gamma, prior_theta):
         """
         Initializes gamma and theta parameters, including their optimizers.
         """
@@ -301,14 +283,14 @@
         # If we consider latent confounders, we mask all edges that have a confounder score greater than the threshold
         if self.graph.num_latents > 0:
             A = A * (self.get_confounder_scores() < self.latent_threshold)
-            
+
         return (A == 1).cpu()
 
     def get_acyclic_adjmatrix(self):
         """
         Returns the predicted, acyclic adjacency matrix of the causal graph.
         """
-        A = find_best_acyclic_graph(gamma=torch.sigmoid(self.gamma), 
+        A = find_best_acyclic_graph(gamma=torch.sigmoid(self.gamma),
                                     theta=torch.sigmoid(self.theta))
         return A.cpu()
 
