--- conflicted
+++ resolved
@@ -19,15 +19,10 @@
                 If it has the attribute "data_obs", we use it as the dataset.
                 Otherwise, a new dataset is sampled.
         dataset_size : int
-<<<<<<< HEAD
-                The size of the dataset to sample if no observational dataset
-                is provided in the first place.
-=======
                        The size of the dataset to sample if no observational dataset
                        is provided in the first place. Otherwise, the minimum of
                        the exported dataset size and the requested dataset size
                        is used.
->>>>>>> 7a20bb5b
         """
         super().__init__()
         self.graph = graph
@@ -75,7 +70,7 @@
         dataset_size : int
                        Number of samples per variable to sample if no
                        interventional dataset is provided in the first place.
-                       Otherwise, the minimum of the exported dataset size 
+                       Otherwise, the minimum of the exported dataset size
                        and the requested dataset size is used.
         batch_size : int
                      Number of samples in a batch that is returned via the
@@ -140,18 +135,13 @@
         Helper function for sampling interventional dataset
         """
         if isinstance(samples, np.ndarray):
-<<<<<<< HEAD
-            samples = torch.from_numpy(samples).long()
-
-=======
             samples = torch.from_numpy(samples)
         samples = correct_data_types(samples)
         if self.dataset_size <= samples.shape[0]:
             samples = samples[:self.dataset_size]
->>>>>>> 7a20bb5b
         dataset = data.TensorDataset(samples)
         self.data_loaders[var_idx] = data.DataLoader(dataset, batch_size=self.batch_size,
-                                                     shuffle=True, pin_memory=False, 
+                                                     shuffle=True, pin_memory=False,
                                                      drop_last=(len(dataset)>self.batch_size))
         self.data_iter[var_idx] = iter(self.data_loaders[var_idx])
 
