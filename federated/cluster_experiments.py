"""
    File name: cluster_experiments.py
    Author: Amin Abyaneh
    Email: aminabyaneh@gmail.com
    Date created: 15/07/2021
    Python Version: 3.8
    Description: Experiments for the Tuebingen cluster.
"""

# ========================================================================
# Copyright 2021, The CFL Authors. All Rights Reserved.
#
# Licensed under the Apache License, Version 2.0 (the "License");
# You may not use this file except in compliance with the License.
# You may obtain a copy of the License at
#
#     http://www.apache.org/licenses/LICENSE-2.0
#
# Unless required by applicable law or agreed to in writing, software
# distributed under the License is distributed on an "AS IS" BASIS,
# WITHOUT WARRANTIES OR CONDITIONS OF ANY KIND, either express or implied.
# See the License for the specific language governing permissions and
# limitations under the License.
# ========================================================================

import sys
import numpy as np

from federated_simulation import FederatedSimulator
from logging_settings import logger
from utils import split_variables_set


def parallel_experiments_sweep_clients_str():
    """ A method to handle parallel MPI cluster experiments.
    """
    process = int(str(sys.argv[1]))
    logger.info(f'Starting the experiment sequence for process {process}\n')

    # Id
    experiment_id = process
    repeat_count = 5

    # Federated
    num_rounds = 10
    num_clients = [1, 2, 4, 6, 8]

    # Graph
    num_vars = 20
    obs_sample_size = 10000
    graph_types = ["collider", "bidiag", "full", "chain", "jungle"]
    specifiers = [12, 24, 48, 96, 144, 192, 240]
    specifier = specifiers[experiment_id]
    aggregation_method = "naive"

    for graph_type in graph_types:
        for idx, num_client in enumerate(num_clients):
            logger.info(f'NUMBER OF SAMPLES: {specifier}- NUMBER OF CLIENTS: {num_client}')
            
            obs_data_size = obs_sample_size * num_client
            int_data_size = specifier * num_vars
            interventions_dict = {cid: [v for v in range(num_vars)] for cid in range(num_client)}
            folder_name = f'ClientSweep-{graph_type}-{num_vars}-{specifier}'

            for seed in range(repeat_count):
                federated_model = FederatedSimulator(interventions_dict, num_clients=num_client,
                                                        num_rounds=num_rounds, experiment_id=idx,
                                                        repeat_id=seed, output_dir=folder_name)
                federated_model.initialize_clients_data(num_vars=num_vars, graph_type=graph_type,
                                                        obs_data_size=obs_data_size,
                                                        int_data_size=int_data_size,
                                                        seed=seed)
                if aggregation_method == "naive":
                    federated_model.execute_simulation(aggregation_method=aggregation_method)

    logger.info(f'Ending the experiment sequence for process {process}\n')

    
def parallel_experiments_sweep_clients_rnd():
    """ A method to handle parallel MPI cluster experiments.
    """
    process = int(str(sys.argv[1]))
    logger.info(f'Starting the experiment sequence for process {process}\n')

    # Id
    experiment_id = process
    repeat_count = 5

    # Federated
    num_rounds = 10
    num_clients = [1, 2, 4, 6, 8]

    # Graph
    num_vars = 20
    graph_types = [0.1, 0.2, 0.4, 0.6, 0.8]
    specifiers = [12, 24, 48, 96, 144, 192, 240]
    specifier = specifiers[experiment_id]
    aggregation_method = "naive"

    for graph_type in graph_types:
        for idx, num_client in enumerate(num_clients):
            logger.info(f'NUMBER OF SAMPLES: {specifier}- NUMBER OF CLIENTS: {num_client}')
            obs_data_size = graph_type * 15000 * num_client
            int_data_size = specifier * num_vars * num_client
            interventions_dict = {cid: [v for v in range(num_vars)] for cid in range(num_client)}
            folder_name = f'ClientSweepNODIV-{graph_type}-{num_vars}-{specifier}'

            for seed in range(repeat_count):
                federated_model = FederatedSimulator(interventions_dict, num_clients=num_client,
                                                        num_rounds=num_rounds, experiment_id=idx,
                                                        repeat_id=seed, output_dir=folder_name)
                federated_model.initialize_clients_data(num_vars=num_vars, graph_type="random",
                                                        obs_data_size=obs_data_size,
                                                        int_data_size=int_data_size, edge_prob=graph_type,
                                                        seed=seed)
                if aggregation_method == "naive":
                    federated_model.execute_simulation(aggregation_method=aggregation_method)

    logger.info(f'Ending the experiment sequence for process {process}\n')

def parallel_experiments_enco_balanced_str():
    """ A method to handle parallel MPI cluster experiments.
    """
    process = int(str(sys.argv[1]))
    logger.info(f'Starting the experiment sequence for process {process}\n')

    # Id
    experiment_id = process
    repeat_count = 5

    # Federated
    num_rounds = 10
    num_clients = [1, 2, 0]

    # Graph
    num_vars = 20
    graph_types = ["jungle", "collider", "chain", "full", "bidiag"]
    specifiers = [1, 2, 3, 4, 5, 6, 7, 8, 9, 10]

    # Dataset
    int_sample_sizes = [2, 2, 2, 4, 2]
    obs_sample_sizes = [10000, 5000, 5000, 20000, 5000]
    aggregation_method = "naive"

    num_client = num_clients[experiment_id]
    data_weight = num_client

    if not num_client:
        num_client = 1
        data_weight = 2

    interventions_dict = {cid: [v for v in range(num_vars)] for cid in range(num_client)}

    for specifier in specifiers:
        for idx, graph_type in enumerate(graph_types):
            obs_data_size = obs_sample_sizes[idx] * data_weight
            int_data_size = int_sample_sizes[idx] * data_weight * specifier * num_vars
            folder_name = f'BalancedSetup-{graph_type}-{num_vars}-{specifier}'

            for seed in range(repeat_count):
                federated_model = FederatedSimulator(interventions_dict, num_clients=num_client,
                                                     num_rounds=num_rounds, experiment_id=experiment_id,
                                                     repeat_id=seed, output_dir=folder_name)
                federated_model.initialize_clients_data(num_vars=num_vars, graph_type=graph_type,
                                                        obs_data_size=obs_data_size,
                                                        int_data_size=int_data_size,
                                                        seed=seed)
                if aggregation_method == "naive":
                    federated_model.execute_simulation(aggregation_method=aggregation_method)

    logger.info(f'Ending the experiment sequence for process {process}\n')

    
def parallel_experiments_enco_balanced_int_rnd():
    """ A method to handle parallel MPI cluster experiments.
    """
    process = int(str(sys.argv[1]))
    logger.info(f'Starting the experiment sequence for process {process}\n')

    # Id
    experiment_id = process
    repeat_count = 5

    # Federated
    num_rounds = 10
    num_clients = [1, 2, 0]

    # Graph
    num_vars = 20
    edge_probs = [0.1, 0.2, 0.4, 0.6, 0.8]
    specifiers = [1, 2, 3, 4, 5, 6, 7, 8, 9, 10]

    # Dataset
    int_sample_sizes = [2, 3, 4, 5, 6]
    obs_sample_sizes = [5000, 5000, 7000, 10000, 15000]
    aggregation_method = "naive"

    num_client = num_clients[experiment_id]
    data_weight = num_client

    if not num_client:
        num_client = 1
        data_weight = 2

    interventions_dict = {cid: [v for v in range(num_vars)] for cid in range(num_client)}
    
    graph_type = "random"
    for specifier in specifiers:
        for idx, edge_prob in enumerate(edge_probs):
            obs_data_size = obs_sample_sizes[idx] * data_weight
            int_data_size = int_sample_sizes[idx] * data_weight * specifier * num_vars
            folder_name = f'BalancedSetup-{edge_prob}-{num_vars}-{specifier}'

            for seed in range(repeat_count):
                federated_model = FederatedSimulator(interventions_dict, num_clients=num_client,
                                                     num_rounds=num_rounds, experiment_id=experiment_id,
                                                     repeat_id=seed, output_dir=folder_name)
                federated_model.initialize_clients_data(num_vars=num_vars, graph_type=graph_type, edge_prob=edge_prob,
                                                        obs_data_size=obs_data_size,
                                                        int_data_size=int_data_size,
                                                        seed=seed)
                if aggregation_method == "naive":
                    federated_model.execute_simulation(aggregation_method=aggregation_method)

    logger.info(f'Ending the experiment sequence for process {process}\n')


def parallel_experiments_toy_str():
    """ A method to handle parallel MPI cluster experiments.
    """
    process = int(str(sys.argv[1]))
    logger.info(f'Starting the experiment sequence for process {process}\n')

    # Id
    experiment_id = process

    # Graph
    graph_types = ["jungle", "collider", "chain", "full", "bidiag"]
    num_vars = 20

    # Federated
    num_rounds = 10
    num_clients = [1, 1, 2]
    repeat = 10

    accessible_percentages_list = ([30, 70], [20, 80], [50, 50])
    for accessible_percentages in accessible_percentages_list:
        specifier = f'aps-{accessible_percentages[0]}-{accessible_percentages[1]}'

        for graph_type in graph_types:
            obs_data_size, int_data_size = get_datasets_size_locality(graph_type, num_clients[experiment_id],
                                                                      num_vars)
            for seed in range(repeat):
                folder_name = f'ToySetup-{graph_type}-{num_vars}-{specifier}'

                splits = split_variables_set(num_vars, accessible_percentages, seed)
                interventions_dict = [{0: splits[0]}, {0: splits[1]}, # Single client setup
                                    {0: splits[0], 1: splits[1]}] # Federated collaboration

                federated_model = FederatedSimulator(interventions_dict[experiment_id],
                                                    num_clients=num_clients[experiment_id],
                                                    num_rounds=num_rounds, experiment_id=experiment_id,
                                                    repeat_id=seed, output_dir=folder_name)

                federated_model.initialize_clients_data(num_vars=num_vars, graph_type=graph_type,
                                                        obs_data_size=obs_data_size,
                                                        int_data_size=int_data_size, seed=seed)

                federated_model.execute_simulation(aggregation_method="locality",
                                                initial_mass=np.array([16, 16]),
                                                alpha=1, beta=0.3, min_mass=1)

    logger.info(f'Ending the experiment sequence for process {process}\n')


def parallel_experiments_toy_rnd():
    """ A method to handle parallel MPI cluster experiments.
    """
    process = int(str(sys.argv[1]))
    logger.info(f'Starting the experiment sequence for process {process}\n')

<<<<<<< HEAD
    """ Configurations """
=======
>>>>>>> d15ba0fd
    # Id
    experiment_id = process

    # Graph
<<<<<<< HEAD
    graph_types = ['chain', 'jungle', 'full']
    num_vars = 50

    # Federated
    num_rounds = 10
    num_clients = [10, 1, 10]
    c_nums = [10, 1, 1]
    accessible_data = (100, 100)
    num_epochs = 2

    """ Experiment main loop """
    for c_num, num_client in zip(c_nums, num_clients):
        for graph_type in graph_types:
            obs_data_sizes, int_data_sizes = get_sampled_datasets(graph_type, num_client, num_vars)
            folder_name = f'Graph{c_num}-{graph_type}-{num_vars}' if c_num == num_client else f'Graph{c_num}x-{graph_type}-{num_vars}'

            logger.info(f'Starting experiments for {c_num} client {num_client} setting')
            for repeat_id in range(repeat_count):
                Experiments.enco_federated(num_rounds, c_num, experiment_id, repeat_id,
                                        folder_name,
                                        accessible_data, obs_data_sizes[experiment_id],
                                        int_data_sizes[experiment_id], num_epochs, num_vars,
                                        graph_type, edge_prob=1)
=======
    graph_type = "random"
    edge_probs = [0.1, 0.2, 0.4, 0.6, 0.8, 1.0]
    num_vars = 20

    # Federated
    num_rounds = 10
    num_clients = [1, 1, 2]
    repeat = 10

    accessible_percentages_list = [[30, 70], [20, 80], [50, 50]]
    for accessible_percentages in accessible_percentages_list:
        specifier = f'aps-{accessible_percentages[0]}-{accessible_percentages[1]}'

        for edge_prob in edge_probs:
            obs_data_size, int_data_size = get_datasets_size_locality(graph_type, num_clients[experiment_id],
                                                                    num_vars, edge_prob)
            for seed in range(repeat):
                folder_name = f'ToySetup-{edge_prob}-{num_vars}-{specifier}'

                splits = split_variables_set(num_vars, accessible_percentages, seed)
                interventions_dict = [{0: splits[0]}, {0: splits[1]}, # Single client setup
                                    {0: splits[0], 1: splits[1]}] # Federated collaboration

                federated_model = FederatedSimulator(interventions_dict[experiment_id],
                                                    num_clients=num_clients[experiment_id],
                                                    num_rounds=num_rounds, experiment_id=experiment_id,
                                                    repeat_id=seed, output_dir=folder_name)

                federated_model.initialize_clients_data(num_vars=num_vars, graph_type=graph_type,
                                                        obs_data_size=obs_data_size,
                                                        int_data_size=int_data_size,
                                                        edge_prob=edge_prob, seed=seed)

                federated_model.execute_simulation(aggregation_method="locality",
                                                initial_mass=np.array([16, 16]),
                                                alpha=1, beta=0.3, min_mass=1)

    logger.info(f'Ending the experiment sequence for process {process}\n')


def parallel_experiments_toy_rnd_test_alpha():
    """ A method to handle parallel MPI cluster experiments.
    """
    process = int(str(sys.argv[1]))
    logger.info(f'Starting the experiment sequence for process {process}\n')

    # Id
    experiment_id = process
    accessible_percentages = [10, 90]
    specifier = f'alpha-aps-{accessible_percentages[0]}-{accessible_percentages[1]}'

    # Graph
    graph_type = "random"
    edge_probs = [0.1, 0.2, 0.4, 0.6, 0.8, 1.0]
    num_vars = 20

    # Federated
    num_rounds = 10
    num_clients = [1, 1, 2]
    alphas = [0.1, 0.3, 0.5, 0.7]
    repeat = 5

    for edge_prob in edge_probs:
        obs_data_size, int_data_size = get_datasets_size_locality(graph_type, num_clients[experiment_id],
                                                                  num_vars, edge_prob)
        for alpha in alphas:
            folder_name = f'ToySetup-{edge_prob}-{num_vars}-{specifier}-{alpha}'
            for seed in range(repeat):
                splits = split_variables_set(num_vars, accessible_percentages, seed)
                interventions_dict = [{0: splits[0]}, {0: splits[1]}, # Single client setup
                                      {0: splits[0], 1: splits[1]}] # Federated collaboration

                federated_model = FederatedSimulator(interventions_dict[experiment_id],
                                                    num_clients=num_clients[experiment_id],
                                                    num_rounds=num_rounds, experiment_id=experiment_id,
                                                    repeat_id=seed, output_dir=folder_name)

                federated_model.initialize_clients_data(num_vars=num_vars, graph_type=graph_type,
                                                        obs_data_size=obs_data_size,
                                                        int_data_size=int_data_size,
                                                        edge_prob=edge_prob, seed=seed)

                federated_model.execute_simulation(aggregation_method="locality",
                                                initial_mass=np.array([16, 16]),
                                                alpha=alpha, beta=0.3, min_mass=1)
>>>>>>> d15ba0fd

    logger.info(f'Ending the experiment sequence for process {process}\n')

def get_sampled_datasets(graph_type: str, num_clients, num_vars):
    """ Chain graph sample sizes """
    if graph_type == 'chain':
        obs_data_sizes = [260 * num_clients, 280 * num_clients, 300 * num_clients,
                          320 * num_clients, 350 * num_clients, 370 * num_clients,
                          390 * num_clients, 410 * num_clients, 430 * num_clients,
                          450 * num_clients, 335 * num_clients, 500 * num_clients,]
        int_data_sizes = [32 * (p * num_vars) * num_clients for p in [1, 1, 1, 1, 1, 1, 1, 1, 1, 1, 1, 1]]

    """ Jungle graph sample sizes """
    if graph_type == 'jungle':
        obs_data_sizes = [450 * num_clients, 550 * num_clients, 600 * num_clients,
                          650 * num_clients, 700 * num_clients, 750 * num_clients,
                          800 * num_clients, 850 * num_clients, 900 * num_clients,
                          950 * num_clients, 1000 * num_clients, 1100 * num_clients,]
        int_data_sizes = [32 * (p * num_vars) * num_clients for p in [1, 1, 1, 1, 1, 1, 1, 1, 1, 1, 1, 1]]

    """ Collider graph sample sizes """
    if graph_type == 'collider':
        obs_data_sizes = [500 * num_clients, 1000 * num_clients, 1500 * num_clients,
                          2000 * num_clients, 2500 * num_clients, 3000 * num_clients,
                          3500 * num_clients, 4000 * num_clients, 5000 * num_clients,
                          6000 * num_clients, 7000 * num_clients, 8000 * num_clients]
        int_data_sizes = [32 * (p * num_vars) * num_clients for p in range(1, 12 + 1)]

    """ Full graph sample sizes """
    if graph_type == 'full':
        obs_data_sizes = [50000 * num_clients, 100000 * num_clients, 150000 * num_clients,
                          200000 * num_clients, 250000 * num_clients, 300000 * num_clients,
                          350000 * num_clients, 400000 * num_clients, 500000 * num_clients,
                          600000 * num_clients, 700000 * num_clients, 800000 * num_clients]
        int_data_sizes = [32 * (p * num_vars) * num_clients * 100 for p in range(1, 12 + 1)]

    return obs_data_sizes, int_data_sizes

def get_datasets_size_locality(graph_type: str, num_clients: int, num_vars: int, edge_prob: float = 0.0):

    """ Chain, Jungle, Collider, and Bidiag graphs sample sizes """
    if graph_type == 'chain' or graph_type == 'jungle' or graph_type == 'collider' or graph_type == 'bidiag':
        obs_data_sizes = 5000 * num_clients
        int_data_sizes = 200 * num_vars * num_clients

    """ Full graph sample sizes """
    if graph_type == 'full':
        obs_data_sizes = 20000 * num_clients
        int_data_sizes = 400 * num_vars * num_clients

    """ Random graphs sample sizes """
    if graph_type == 'random':
        obs_data_sizes = edge_prob * 20000 * num_clients
        int_data_sizes = 200 * num_vars * num_clients

    return obs_data_sizes, int_data_sizes


def get_datasets_size_naive(graph_type: str, num_clients: int, num_vars: int):
    """ Chain graph sample sizes """
    if graph_type == 'chain':
        obs_data_sizes = [260 * num_clients, 280 * num_clients, 300 * num_clients,
                          320 * num_clients, 350 * num_clients, 370 * num_clients,
                          390 * num_clients, 410 * num_clients, 430 * num_clients,
                          450 * num_clients, 335 * num_clients, 500 * num_clients,]
        int_data_sizes = [32 * (p * num_vars) * num_clients for p in [1, 1, 1, 1, 1, 1, 1, 1, 1, 1, 1, 1]]

    """ Jungle graph sample sizes """
    if graph_type == 'jungle':
        obs_data_sizes = [450 * num_clients, 550 * num_clients, 600 * num_clients,
                          650 * num_clients, 700 * num_clients, 750 * num_clients,
                          800 * num_clients, 850 * num_clients, 900 * num_clients,
                          950 * num_clients, 1000 * num_clients, 1100 * num_clients,]
        int_data_sizes = [32 * (p * num_vars) * num_clients for p in [1, 1, 1, 1, 1, 1, 1, 1, 1, 1, 1, 1]]

    """ Collider graph sample sizes """
    if graph_type == 'collider':
        obs_data_sizes = [500 * num_clients, 1000 * num_clients, 1500 * num_clients,
                          2000 * num_clients, 2500 * num_clients, 3000 * num_clients,
                          3500 * num_clients, 4000 * num_clients, 5000 * num_clients,
                          6000 * num_clients, 7000 * num_clients, 8000 * num_clients]
        int_data_sizes = [32 * (p * num_vars) * num_clients for p in range(1, 12 + 1)]

    """ Full graph sample sizes """
    if graph_type == 'full':
        obs_data_sizes = [50000 * num_clients, 100000 * num_clients, 150000 * num_clients,
                          200000 * num_clients, 250000 * num_clients, 300000 * num_clients,
                          350000 * num_clients, 400000 * num_clients, 500000 * num_clients,
                          600000 * num_clients, 700000 * num_clients, 800000 * num_clients]
        int_data_sizes = [32 * (p * num_vars) * num_clients * 100 for p in range(1, 12 + 1)]

    return obs_data_sizes, int_data_sizes


if __name__ == '__main__':
    parallel_experiments_toy_rnd()
<|MERGE_RESOLUTION|>--- conflicted
+++ resolved
@@ -56,7 +56,7 @@
     for graph_type in graph_types:
         for idx, num_client in enumerate(num_clients):
             logger.info(f'NUMBER OF SAMPLES: {specifier}- NUMBER OF CLIENTS: {num_client}')
-            
+
             obs_data_size = obs_sample_size * num_client
             int_data_size = specifier * num_vars
             interventions_dict = {cid: [v for v in range(num_vars)] for cid in range(num_client)}
@@ -75,7 +75,7 @@
 
     logger.info(f'Ending the experiment sequence for process {process}\n')
 
-    
+
 def parallel_experiments_sweep_clients_rnd():
     """ A method to handle parallel MPI cluster experiments.
     """
@@ -170,7 +170,7 @@
 
     logger.info(f'Ending the experiment sequence for process {process}\n')
 
-    
+
 def parallel_experiments_enco_balanced_int_rnd():
     """ A method to handle parallel MPI cluster experiments.
     """
@@ -203,7 +203,7 @@
         data_weight = 2
 
     interventions_dict = {cid: [v for v in range(num_vars)] for cid in range(num_client)}
-    
+
     graph_type = "random"
     for specifier in specifiers:
         for idx, edge_prob in enumerate(edge_probs):
@@ -279,39 +279,10 @@
     process = int(str(sys.argv[1]))
     logger.info(f'Starting the experiment sequence for process {process}\n')
 
-<<<<<<< HEAD
-    """ Configurations """
-=======
->>>>>>> d15ba0fd
-    # Id
-    experiment_id = process
-
-    # Graph
-<<<<<<< HEAD
-    graph_types = ['chain', 'jungle', 'full']
-    num_vars = 50
-
-    # Federated
-    num_rounds = 10
-    num_clients = [10, 1, 10]
-    c_nums = [10, 1, 1]
-    accessible_data = (100, 100)
-    num_epochs = 2
-
-    """ Experiment main loop """
-    for c_num, num_client in zip(c_nums, num_clients):
-        for graph_type in graph_types:
-            obs_data_sizes, int_data_sizes = get_sampled_datasets(graph_type, num_client, num_vars)
-            folder_name = f'Graph{c_num}-{graph_type}-{num_vars}' if c_num == num_client else f'Graph{c_num}x-{graph_type}-{num_vars}'
-
-            logger.info(f'Starting experiments for {c_num} client {num_client} setting')
-            for repeat_id in range(repeat_count):
-                Experiments.enco_federated(num_rounds, c_num, experiment_id, repeat_id,
-                                        folder_name,
-                                        accessible_data, obs_data_sizes[experiment_id],
-                                        int_data_sizes[experiment_id], num_epochs, num_vars,
-                                        graph_type, edge_prob=1)
-=======
+    # Id
+    experiment_id = process
+
+    # Graph
     graph_type = "random"
     edge_probs = [0.1, 0.2, 0.4, 0.6, 0.8, 1.0]
     num_vars = 20
@@ -351,6 +322,40 @@
 
     logger.info(f'Ending the experiment sequence for process {process}\n')
 
+def get_sampled_datasets(graph_type: str, num_clients, num_vars):
+    """ Chain graph sample sizes """
+    if graph_type == 'chain':
+        obs_data_sizes = [260 * num_clients, 280 * num_clients, 300 * num_clients,
+                          320 * num_clients, 350 * num_clients, 370 * num_clients,
+                          390 * num_clients, 410 * num_clients, 430 * num_clients,
+                          450 * num_clients, 335 * num_clients, 500 * num_clients,]
+        int_data_sizes = [32 * (p * num_vars) * num_clients for p in [1, 1, 1, 1, 1, 1, 1, 1, 1, 1, 1, 1]]
+
+    """ Jungle graph sample sizes """
+    if graph_type == 'jungle':
+        obs_data_sizes = [450 * num_clients, 550 * num_clients, 600 * num_clients,
+                          650 * num_clients, 700 * num_clients, 750 * num_clients,
+                          800 * num_clients, 850 * num_clients, 900 * num_clients,
+                          950 * num_clients, 1000 * num_clients, 1100 * num_clients,]
+        int_data_sizes = [32 * (p * num_vars) * num_clients for p in [1, 1, 1, 1, 1, 1, 1, 1, 1, 1, 1, 1]]
+
+    """ Collider graph sample sizes """
+    if graph_type == 'collider':
+        obs_data_sizes = [500 * num_clients, 1000 * num_clients, 1500 * num_clients,
+                          2000 * num_clients, 2500 * num_clients, 3000 * num_clients,
+                          3500 * num_clients, 4000 * num_clients, 5000 * num_clients,
+                          6000 * num_clients, 7000 * num_clients, 8000 * num_clients]
+        int_data_sizes = [32 * (p * num_vars) * num_clients for p in range(1, 12 + 1)]
+
+    """ Full graph sample sizes """
+    if graph_type == 'full':
+        obs_data_sizes = [50000 * num_clients, 100000 * num_clients, 150000 * num_clients,
+                          200000 * num_clients, 250000 * num_clients, 300000 * num_clients,
+                          350000 * num_clients, 400000 * num_clients, 500000 * num_clients,
+                          600000 * num_clients, 700000 * num_clients, 800000 * num_clients]
+        int_data_sizes = [32 * (p * num_vars) * num_clients * 100 for p in range(1, 12 + 1)]
+
+    return obs_data_sizes, int_data_sizes
 
 def parallel_experiments_toy_rnd_test_alpha():
     """ A method to handle parallel MPI cluster experiments.
@@ -397,44 +402,9 @@
                 federated_model.execute_simulation(aggregation_method="locality",
                                                 initial_mass=np.array([16, 16]),
                                                 alpha=alpha, beta=0.3, min_mass=1)
->>>>>>> d15ba0fd
-
-    logger.info(f'Ending the experiment sequence for process {process}\n')
-
-def get_sampled_datasets(graph_type: str, num_clients, num_vars):
-    """ Chain graph sample sizes """
-    if graph_type == 'chain':
-        obs_data_sizes = [260 * num_clients, 280 * num_clients, 300 * num_clients,
-                          320 * num_clients, 350 * num_clients, 370 * num_clients,
-                          390 * num_clients, 410 * num_clients, 430 * num_clients,
-                          450 * num_clients, 335 * num_clients, 500 * num_clients,]
-        int_data_sizes = [32 * (p * num_vars) * num_clients for p in [1, 1, 1, 1, 1, 1, 1, 1, 1, 1, 1, 1]]
-
-    """ Jungle graph sample sizes """
-    if graph_type == 'jungle':
-        obs_data_sizes = [450 * num_clients, 550 * num_clients, 600 * num_clients,
-                          650 * num_clients, 700 * num_clients, 750 * num_clients,
-                          800 * num_clients, 850 * num_clients, 900 * num_clients,
-                          950 * num_clients, 1000 * num_clients, 1100 * num_clients,]
-        int_data_sizes = [32 * (p * num_vars) * num_clients for p in [1, 1, 1, 1, 1, 1, 1, 1, 1, 1, 1, 1]]
-
-    """ Collider graph sample sizes """
-    if graph_type == 'collider':
-        obs_data_sizes = [500 * num_clients, 1000 * num_clients, 1500 * num_clients,
-                          2000 * num_clients, 2500 * num_clients, 3000 * num_clients,
-                          3500 * num_clients, 4000 * num_clients, 5000 * num_clients,
-                          6000 * num_clients, 7000 * num_clients, 8000 * num_clients]
-        int_data_sizes = [32 * (p * num_vars) * num_clients for p in range(1, 12 + 1)]
-
-    """ Full graph sample sizes """
-    if graph_type == 'full':
-        obs_data_sizes = [50000 * num_clients, 100000 * num_clients, 150000 * num_clients,
-                          200000 * num_clients, 250000 * num_clients, 300000 * num_clients,
-                          350000 * num_clients, 400000 * num_clients, 500000 * num_clients,
-                          600000 * num_clients, 700000 * num_clients, 800000 * num_clients]
-        int_data_sizes = [32 * (p * num_vars) * num_clients * 100 for p in range(1, 12 + 1)]
-
-    return obs_data_sizes, int_data_sizes
+
+    logger.info(f'Ending the experiment sequence for process {process}\n')
+
 
 def get_datasets_size_locality(graph_type: str, num_clients: int, num_vars: int, edge_prob: float = 0.0):
 
