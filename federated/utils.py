--- conflicted
+++ resolved
@@ -29,10 +29,7 @@
 import itertools
 
 from typing import List, Dict, Tuple
-<<<<<<< HEAD
-=======
 from networkx.algorithms.shortest_paths.generic import shortest_path
->>>>>>> d15ba0fd
 from scipy.stats import entropy
 
 import numpy as np
